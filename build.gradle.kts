--- conflicted
+++ resolved
@@ -17,23 +17,10 @@
         maven("https://plugins.gradle.org/m2")
     }
 
-<<<<<<< HEAD
-    val repos = listOfNotNull(
-            mirrorRepo,
-            bootstrapKotlinRepo,
-            "https://jcenter.bintray.com/",
-            "https://plugins.gradle.org/m2",
-            "http://dl.bintray.com/kotlin/kotlinx",
-            "https://repo.gradle.org/gradle/ext-releases-local", // for native-platform
-            "https://jetbrains.bintray.com/intellij-third-party-dependencies", // for jflex
-            "https://dl.bintray.com/jetbrains/markdown" // for org.jetbrains:markdown
-    )
-=======
     // a workaround for kotlin compiler classpath in kotlin project: sometimes gradle substitutes
     // kotlin-stdlib external dependency with local project :kotlin-stdlib in kotlinCompilerClasspath configuration.
     // see also configureCompilerClasspath@
     val bootstrapCompilerClasspath by configurations.creating
->>>>>>> e627f086
 
     dependencies {
         bootstrapCompilerClasspath(kotlin("compiler-embeddable", bootstrapKotlinVersion))
