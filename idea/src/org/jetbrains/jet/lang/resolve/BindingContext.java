package org.jetbrains.jet.lang.resolve;

import com.intellij.psi.PsiElement;
import org.jetbrains.jet.lang.JetDiagnostic;
import org.jetbrains.jet.lang.descriptors.*;
import org.jetbrains.jet.lang.descriptors.annotations.AnnotationDescriptor;
import org.jetbrains.jet.lang.psi.*;
import org.jetbrains.jet.lang.resolve.constants.CompileTimeConstant;
import org.jetbrains.jet.lang.types.JetType;
import org.jetbrains.jet.util.slicedmap.*;

import java.util.Collection;

/**
 * @author abreslav
 */
public interface BindingContext {
    WritableSlice<JetAnnotationEntry, AnnotationDescriptor> ANNOTATION = Slices.createSimpleSlice("ANNOTATION");
    WritableSlice<JetExpression, CompileTimeConstant<?>> COMPILE_TIME_VALUE = Slices.createSimpleSlice("COMPILE_TIME_VALUE");
    WritableSlice<JetTypeReference, JetType> TYPE = Slices.createSimpleSlice("TYPE");
    WritableSlice<JetExpression, JetType> EXPRESSION_TYPE = new BasicWritableSlice<JetExpression, JetType>("EXPRESSION_TYPE", RewritePolicy.DO_NOTHING);

    WritableSlice<JetReferenceExpression, DeclarationDescriptor> REFERENCE_TARGET = new BasicWritableSlice<JetReferenceExpression, DeclarationDescriptor>("REFERENCE_TARGET", RewritePolicy.DO_NOTHING);
    WritableSlice<JetReferenceExpression, Collection<? extends DeclarationDescriptor>> AMBIGUOUS_REFERENCE_TARGET = new BasicWritableSlice<JetReferenceExpression, Collection<? extends DeclarationDescriptor>>("AMBIGUOUS_REFERENCE_TARGET", RewritePolicy.DO_NOTHING);

    WritableSlice<JetExpression, FunctionDescriptor> LOOP_RANGE_ITERATOR = Slices.createSimpleSlice("LOOP_RANGE_ITERATOR");
    WritableSlice<JetExpression, CallableDescriptor> LOOP_RANGE_HAS_NEXT = Slices.createSimpleSlice("LOOP_RANGE_HAS_NEXT");
    WritableSlice<JetExpression, FunctionDescriptor> LOOP_RANGE_NEXT = Slices.createSimpleSlice("LOOP_RANGE_NEXT");

    WritableSlice<JetExpression, JetType> AUTOCAST = Slices.createSimpleSlice("AUTOCAST");
    WritableSlice<JetExpression, JetScope> RESOLUTION_SCOPE = Slices.createSimpleSlice("RESOLUTION_SCOPE");

<<<<<<< HEAD
    WritableSlice<JetExpression, Boolean> VARIABLE_REASSIGNMENT = Slices.createSimpleSetSlice("VARIABLE_REASSIGNMENT");
    WritableSlice<JetExpression, Boolean> PROCESSED = Slices.createSimpleSetSlice("PROCESSED");
    WritableSlice<JetElement, Boolean> STATEMENT = Slices.createRemovableSetSlice("STATEMENT");
=======
    WritableSlice<JetExpression, Boolean> VARIABLE_REASSIGNMENT = ManyMapSlices.createSimpleSetSlice("VARIABLE_REASSIGNMENT");
    WritableSlice<JetExpression, DeclarationDescriptor> VARIABLE_ASSIGNMENT = ManyMapSlices.createSimpleSlice("VARIABLE_ASSIGNMENT");
    WritableSlice<JetExpression, Boolean> PROCESSED = ManyMapSlices.createSimpleSetSlice("PROCESSED");
    WritableSlice<JetElement, Boolean> STATEMENT = ManyMapSlices.createRemovableSetSlice("STATEMENT");
>>>>>>> fa631503

    WritableSlice<PropertyDescriptor, Boolean> BACKING_FIELD_REQUIRED = new Slices.SetSlice<PropertyDescriptor>("BACKING_FIELD_REQUIRED", RewritePolicy.DO_NOTHING) {
        @Override
        public Boolean computeValue(SlicedMap map, PropertyDescriptor propertyDescriptor, Boolean backingFieldRequired, boolean valueNotFound) {
            backingFieldRequired = valueNotFound ? false : backingFieldRequired;
            assert backingFieldRequired != null;
            PsiElement declarationPsiElement = map.get(DESCRIPTOR_TO_DECLARATION, propertyDescriptor);
            if (declarationPsiElement instanceof JetParameter) {
                JetParameter jetParameter = (JetParameter) declarationPsiElement;
                return jetParameter.getValOrVarNode() != null ||
                       backingFieldRequired;
            }
            if (propertyDescriptor.getModifiers().isAbstract()) return false;
            PropertyGetterDescriptor getter = propertyDescriptor.getGetter();
            PropertySetterDescriptor setter = propertyDescriptor.getSetter();
            if (getter == null) {
                return true;
            }
            else if (propertyDescriptor.isVar() && setter == null) {
                return true;
            }
            else if (setter != null && !setter.hasBody() && !setter.getModifiers().isAbstract()) {
                return true;
            }
            else if (!getter.hasBody() && !getter.getModifiers().isAbstract()) {
                return true;
            }
            return backingFieldRequired;
        }
    };
    WritableSlice<PropertyDescriptor, Boolean> IS_INITIALIZED = ManyMapSlices.createSimpleSetSlice("IS_INITIALIZED");

    WritableSlice<JetFunctionLiteralExpression, Boolean> BLOCK = new Slices.SetSlice<JetFunctionLiteralExpression>("BLOCK", RewritePolicy.DO_NOTHING) {
        @Override
        public Boolean computeValue(SlicedMap map, JetFunctionLiteralExpression expression, Boolean isBlock, boolean valueNotFound) {
            isBlock = valueNotFound ? false : isBlock;
            assert isBlock != null;
            return isBlock && !expression.getFunctionLiteral().hasParameterSpecification();
        }
    };

    Slices.KeyNormalizer<DeclarationDescriptor> DECLARATION_DESCRIPTOR_NORMALIZER = new Slices.KeyNormalizer<DeclarationDescriptor>() {
        @Override
        public DeclarationDescriptor normalize(DeclarationDescriptor declarationDescriptor) {
            if (declarationDescriptor instanceof VariableAsFunctionDescriptor) {
                VariableAsFunctionDescriptor descriptor = (VariableAsFunctionDescriptor) declarationDescriptor;
                return descriptor.getVariableDescriptor().getOriginal();
            }
            return declarationDescriptor.getOriginal();
        }
    };
    ReadOnlySlice<DeclarationDescriptor, PsiElement> DESCRIPTOR_TO_DECLARATION = Slices.<DeclarationDescriptor, PsiElement>sliceBuilder("DECLARATION_TO_DESCRIPTOR").setKeyNormalizer(DECLARATION_DESCRIPTOR_NORMALIZER).build();

    WritableSlice<PsiElement, NamespaceDescriptor> NAMESPACE = Slices.<PsiElement, NamespaceDescriptor>sliceBuilder("DECLARATION").setOpposite((WritableSlice) DESCRIPTOR_TO_DECLARATION).build();
    WritableSlice<PsiElement, ClassDescriptor> CLASS = Slices.<PsiElement, ClassDescriptor>sliceBuilder("CLASS").setOpposite((WritableSlice) DESCRIPTOR_TO_DECLARATION).build();
    WritableSlice<JetTypeParameter, TypeParameterDescriptor> TYPE_PARAMETER = Slices.<JetTypeParameter, TypeParameterDescriptor>sliceBuilder("TYPE_PARAMETER").setOpposite((WritableSlice) DESCRIPTOR_TO_DECLARATION).build();
    WritableSlice<PsiElement, FunctionDescriptor> FUNCTION = Slices.<PsiElement, FunctionDescriptor>sliceBuilder("FUNCTION").setOpposite((WritableSlice) DESCRIPTOR_TO_DECLARATION).build();
    WritableSlice<PsiElement, ConstructorDescriptor> CONSTRUCTOR = Slices.<PsiElement, ConstructorDescriptor>sliceBuilder("CONSTRUCTOR").setOpposite((WritableSlice) DESCRIPTOR_TO_DECLARATION).build();
    WritableSlice<PsiElement, VariableDescriptor> VARIABLE = Slices.<PsiElement, VariableDescriptor>sliceBuilder("VARIABLE").setOpposite((WritableSlice) DESCRIPTOR_TO_DECLARATION).build();
    WritableSlice<JetParameter, VariableDescriptor> VALUE_PARAMETER = Slices.<JetParameter, VariableDescriptor>sliceBuilder("VALUE_PARAMETER").setOpposite((WritableSlice) DESCRIPTOR_TO_DECLARATION).build();
    WritableSlice<JetPropertyAccessor, PropertyAccessorDescriptor> PROPERTY_ACCESSOR = Slices.<JetPropertyAccessor, PropertyAccessorDescriptor>sliceBuilder("PROPERTY_ACCESSOR").setOpposite((WritableSlice) DESCRIPTOR_TO_DECLARATION).build();

    // normalize value to getOriginal(value)
    WritableSlice<PsiElement, PropertyDescriptor> PRIMARY_CONSTRUCTOR_PARAMETER = Slices.<PsiElement, PropertyDescriptor>sliceBuilder("PRIMARY_CONSTRUCTOR_PARAMETER").setOpposite((WritableSlice) DESCRIPTOR_TO_DECLARATION).build();
    WritableSlice<JetObjectDeclarationName, PropertyDescriptor> OBJECT_DECLARATION = Slices.<JetObjectDeclarationName, PropertyDescriptor>sliceBuilder("OBJECT_DECLARATION").setOpposite((WritableSlice) DESCRIPTOR_TO_DECLARATION).build();

    WritableSlice[] DECLARATIONS_TO_DESCRIPTORS = new WritableSlice[] {
        NAMESPACE, CLASS, TYPE_PARAMETER, FUNCTION, CONSTRUCTOR, VARIABLE, VALUE_PARAMETER, PRIMARY_CONSTRUCTOR_PARAMETER, OBJECT_DECLARATION
    };

    ReadOnlySlice<PsiElement, DeclarationDescriptor> DECLARATION_TO_DESCRIPTOR = Slices.<PsiElement, DeclarationDescriptor>sliceBuilder("DECLARATION_TO_DESCRIPTOR")
            .setFurtherLookupSlices(DECLARATIONS_TO_DESCRIPTORS).build();

    WritableSlice<JetReferenceExpression, PsiElement> LABEL_TARGET = Slices.<JetReferenceExpression, PsiElement>sliceBuilder("LABEL_TARGET").build();
    WritableSlice<JetParameter, PropertyDescriptor> VALUE_PARAMETER_AS_PROPERTY = Slices.<JetParameter, PropertyDescriptor>sliceBuilder("VALUE_PARAMETER_AS_PROPERTY").build();

    Collection<JetDiagnostic> getDiagnostics();

    <K, V> V get(ReadOnlySlice<K, V> slice, K key);
}<|MERGE_RESOLUTION|>--- conflicted
+++ resolved
@@ -30,16 +30,10 @@
     WritableSlice<JetExpression, JetType> AUTOCAST = Slices.createSimpleSlice("AUTOCAST");
     WritableSlice<JetExpression, JetScope> RESOLUTION_SCOPE = Slices.createSimpleSlice("RESOLUTION_SCOPE");
 
-<<<<<<< HEAD
     WritableSlice<JetExpression, Boolean> VARIABLE_REASSIGNMENT = Slices.createSimpleSetSlice("VARIABLE_REASSIGNMENT");
+    WritableSlice<JetExpression, DeclarationDescriptor> VARIABLE_ASSIGNMENT = Slices.createSimpleSlice("VARIABLE_ASSIGNMENT");    
     WritableSlice<JetExpression, Boolean> PROCESSED = Slices.createSimpleSetSlice("PROCESSED");
     WritableSlice<JetElement, Boolean> STATEMENT = Slices.createRemovableSetSlice("STATEMENT");
-=======
-    WritableSlice<JetExpression, Boolean> VARIABLE_REASSIGNMENT = ManyMapSlices.createSimpleSetSlice("VARIABLE_REASSIGNMENT");
-    WritableSlice<JetExpression, DeclarationDescriptor> VARIABLE_ASSIGNMENT = ManyMapSlices.createSimpleSlice("VARIABLE_ASSIGNMENT");
-    WritableSlice<JetExpression, Boolean> PROCESSED = ManyMapSlices.createSimpleSetSlice("PROCESSED");
-    WritableSlice<JetElement, Boolean> STATEMENT = ManyMapSlices.createRemovableSetSlice("STATEMENT");
->>>>>>> fa631503
 
     WritableSlice<PropertyDescriptor, Boolean> BACKING_FIELD_REQUIRED = new Slices.SetSlice<PropertyDescriptor>("BACKING_FIELD_REQUIRED", RewritePolicy.DO_NOTHING) {
         @Override
@@ -70,7 +64,7 @@
             return backingFieldRequired;
         }
     };
-    WritableSlice<PropertyDescriptor, Boolean> IS_INITIALIZED = ManyMapSlices.createSimpleSetSlice("IS_INITIALIZED");
+    WritableSlice<PropertyDescriptor, Boolean> IS_INITIALIZED = Slices.createSimpleSetSlice("IS_INITIALIZED");
 
     WritableSlice<JetFunctionLiteralExpression, Boolean> BLOCK = new Slices.SetSlice<JetFunctionLiteralExpression>("BLOCK", RewritePolicy.DO_NOTHING) {
         @Override
