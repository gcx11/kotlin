/*
 * Copyright 2010-2015 JetBrains s.r.o.
 *
 * Licensed under the Apache License, Version 2.0 (the "License");
 * you may not use this file except in compliance with the License.
 * You may obtain a copy of the License at
 *
 * http://www.apache.org/licenses/LICENSE-2.0
 *
 * Unless required by applicable law or agreed to in writing, software
 * distributed under the License is distributed on an "AS IS" BASIS,
 * WITHOUT WARRANTIES OR CONDITIONS OF ANY KIND, either express or implied.
 * See the License for the specific language governing permissions and
 * limitations under the License.
 */

package org.jetbrains.kotlin.idea.debugger.breakpoints

<<<<<<< HEAD
=======
import com.intellij.debugger.SourcePosition
import com.intellij.debugger.ui.breakpoints.JavaLineBreakpointType
>>>>>>> 44e56c4b
import com.intellij.openapi.fileEditor.FileDocumentManager
import com.intellij.openapi.project.Project
import com.intellij.openapi.vfs.VirtualFile
import com.intellij.psi.PsiComment
import com.intellij.psi.PsiElement
import com.intellij.psi.PsiManager
import com.intellij.psi.PsiWhiteSpace
import com.intellij.psi.util.PsiTreeUtil
import com.intellij.xdebugger.XDebuggerUtil
import com.intellij.xdebugger.XSourcePosition
import com.intellij.xdebugger.impl.XSourcePositionImpl
import org.jetbrains.kotlin.descriptors.PropertyDescriptor
import org.jetbrains.kotlin.descriptors.ValueParameterDescriptor
import org.jetbrains.kotlin.idea.KotlinFileType
import org.jetbrains.kotlin.idea.caches.resolve.analyze
import org.jetbrains.kotlin.idea.codeInsight.CodeInsightUtils
import org.jetbrains.kotlin.idea.core.refactoring.getLineEndOffset
import org.jetbrains.kotlin.idea.core.refactoring.getLineNumber
import org.jetbrains.kotlin.idea.core.refactoring.getLineStartOffset
import org.jetbrains.kotlin.psi.*
import org.jetbrains.kotlin.psi.psiUtil.endOffset
import org.jetbrains.kotlin.psi.psiUtil.startOffset
import org.jetbrains.kotlin.resolve.BindingContext
import java.util.*

fun canPutAt(file: VirtualFile, line: Int, project: Project, breakpointTypeClass: Class<*>): Boolean {
    val psiFile = PsiManager.getInstance(project).findFile(file)

    if (psiFile == null || psiFile.getVirtualFile().getFileType() != KotlinFileType.INSTANCE) {
        return false
    }

    val document = FileDocumentManager.getInstance().getDocument(file) ?: return false

    var canPutAt = false
    XDebuggerUtil.getInstance().iterateLine(project, document, line, fun (el: PsiElement): Boolean {
        // avoid comments
        if (el is PsiWhiteSpace || PsiTreeUtil.getParentOfType(el, PsiComment::class.java, false) != null) {
            return true
        }

        var element = el
        var parent = element.getParent()
        while (parent != null) {
            val offset = parent.getTextOffset()
            if (offset >= 0 && document.getLineNumber(offset) != line) break

            element = parent
            parent = element.getParent()
        }

        if (element is KtProperty || element is KtParameter) {
<<<<<<< HEAD
            val bindingContext = (element as KtElement).analyze()
            var descriptor = bindingContext.get(BindingContext.DECLARATION_TO_DESCRIPTOR, element)
            if (descriptor is ValueParameterDescriptor) {
                descriptor = bindingContext.get(BindingContext.VALUE_PARAMETER_AS_PROPERTY, descriptor)
            }
            if (descriptor is PropertyDescriptor) {
                canPutAt = true
=======
            if ((element is KtParameter && element.hasValOrVar()) || (element is KtProperty && !element.isLocal)) {
                result = KotlinFieldBreakpointType::class.java
            }
            else {
                result = KotlinLineBreakpointType::class.java
>>>>>>> 44e56c4b
            }
            return false
        }

        return true
    })

    return canPutAt
}

fun computeVariants(
        project: Project, position: XSourcePosition,
        kotlinBreakpointType: KotlinLineBreakpointType
): List<JavaLineBreakpointType.JavaBreakpointVariant> {
    val file = PsiManager.getInstance(project).findFile(position.file) as? KtFile ?: return emptyList()

    val pos = SourcePosition.createFromLine(file, position.line)
    val lambdas = getLambdasAtLineIfAny(pos)
    if (lambdas.isEmpty()) return emptyList()

    val result = LinkedList<JavaLineBreakpointType.JavaBreakpointVariant>()

    val mainMethod = KotlinLineBreakpointType.getContainingMethod(pos.elementAt)
    if (mainMethod != null) {
        result.add((kotlinBreakpointType as JavaLineBreakpointType).ExactJavaBreakpointVariant(
                XSourcePositionImpl.createByElement(mainMethod),
                mainMethod, -1))
    }

    lambdas.forEachIndexed { ordinal, lambda ->
        result.add(kotlinBreakpointType.ExactKotlinJavaBreakpointVariant(
                XSourcePositionImpl.createByElement(lambda.bodyExpression), lambda, ordinal))
    }

    if (result.size > 1) {
        val allBreakpoint = (kotlinBreakpointType as JavaLineBreakpointType).JavaBreakpointVariant(position)
        result.addFirst(allBreakpoint)
    }

    return result
}

fun getLambdasAtLineIfAny(sourcePosition: SourcePosition): List<KtFunction> {
    val file = sourcePosition.file as? KtFile ?: return emptyList()
    val lineNumber = sourcePosition.line
    return getLambdasAtLineIfAny(file, lineNumber)
}

fun getLambdasAtLineIfAny(file: KtFile, line: Int): List<KtFunction> {
    var lineStartOffset = file.getLineStartOffset(line) ?: return emptyList()
    var lineEndOffset = file.getLineEndOffset(line) ?: return emptyList()

    var topMostElement: PsiElement? = null
    var elementAt: PsiElement?
    while (topMostElement !is KtElement && lineStartOffset < lineEndOffset) {
        elementAt = file.findElementAt(lineStartOffset)
        if (elementAt != null) {
            topMostElement = CodeInsightUtils.getTopmostElementAtOffset(elementAt, lineStartOffset)
        }
        lineStartOffset++
    }

    if (topMostElement !is KtElement) return emptyList()

    val start = topMostElement.startOffset
    val end = topMostElement.endOffset

    val allInlineFunctionCalls = CodeInsightUtils.
            findElementsOfClassInRange(file, start, end, KtFunction::class.java)
            .filter { KtPsiUtil.getParentCallIfPresent(it as KtExpression) != null }
            .filterIsInstance<KtFunction>()
            .toSet()

    return allInlineFunctionCalls.filter {
        val statement = (it.bodyExpression as? KtBlockExpression)?.statements?.firstOrNull() ?: it
        statement.getLineNumber() == line && statement.getLineNumber(false) == line
    }
}

<|MERGE_RESOLUTION|>--- conflicted
+++ resolved
@@ -16,11 +16,8 @@
 
 package org.jetbrains.kotlin.idea.debugger.breakpoints
 
-<<<<<<< HEAD
-=======
 import com.intellij.debugger.SourcePosition
 import com.intellij.debugger.ui.breakpoints.JavaLineBreakpointType
->>>>>>> 44e56c4b
 import com.intellij.openapi.fileEditor.FileDocumentManager
 import com.intellij.openapi.project.Project
 import com.intellij.openapi.vfs.VirtualFile
@@ -49,13 +46,13 @@
 fun canPutAt(file: VirtualFile, line: Int, project: Project, breakpointTypeClass: Class<*>): Boolean {
     val psiFile = PsiManager.getInstance(project).findFile(file)
 
-    if (psiFile == null || psiFile.getVirtualFile().getFileType() != KotlinFileType.INSTANCE) {
+    if (psiFile == null || psiFile.virtualFile.fileType != KotlinFileType.INSTANCE) {
         return false
     }
 
     val document = FileDocumentManager.getInstance().getDocument(file) ?: return false
 
-    var canPutAt = false
+    var result: Class<*>? = null
     XDebuggerUtil.getInstance().iterateLine(project, document, line, fun (el: PsiElement): Boolean {
         // avoid comments
         if (el is PsiWhiteSpace || PsiTreeUtil.getParentOfType(el, PsiComment::class.java, false) != null) {
@@ -63,39 +60,32 @@
         }
 
         var element = el
-        var parent = element.getParent()
+        var parent = element.parent
         while (parent != null) {
-            val offset = parent.getTextOffset()
+            val offset = parent.textOffset
             if (offset >= 0 && document.getLineNumber(offset) != line) break
 
             element = parent
-            parent = element.getParent()
+            parent = element.parent
         }
 
         if (element is KtProperty || element is KtParameter) {
-<<<<<<< HEAD
-            val bindingContext = (element as KtElement).analyze()
-            var descriptor = bindingContext.get(BindingContext.DECLARATION_TO_DESCRIPTOR, element)
-            if (descriptor is ValueParameterDescriptor) {
-                descriptor = bindingContext.get(BindingContext.VALUE_PARAMETER_AS_PROPERTY, descriptor)
-            }
-            if (descriptor is PropertyDescriptor) {
-                canPutAt = true
-=======
             if ((element is KtParameter && element.hasValOrVar()) || (element is KtProperty && !element.isLocal)) {
                 result = KotlinFieldBreakpointType::class.java
             }
             else {
                 result = KotlinLineBreakpointType::class.java
->>>>>>> 44e56c4b
             }
             return false
+        }
+        else {
+            result = KotlinLineBreakpointType::class.java
         }
 
         return true
     })
 
-    return canPutAt
+    return result == breakpointTypeClass
 }
 
 fun computeVariants(
