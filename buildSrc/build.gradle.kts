--- conflicted
+++ resolved
@@ -85,11 +85,7 @@
     extra["buildSrcKotlinRepo"]?.let {
         maven(url = it)
     }
-<<<<<<< HEAD
-    maven(url = "https://repo.gradle.org/gradle/ext-releases-local") // for native-platform
-=======
 
->>>>>>> e627f086
     jcenter()
     maven("https://jetbrains.bintray.com/intellij-third-party-dependencies/")
     maven("https://plugins.gradle.org/m2/")
